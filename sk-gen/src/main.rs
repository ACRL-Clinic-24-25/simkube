--- conflicted
+++ resolved
@@ -1,7 +1,5 @@
 #![deny(rustdoc::broken_intra_doc_links)]
 //! `sk-gen` is a CLI tool for generating synthetic trace data for SimKube.
-<<<<<<< HEAD
-=======
 //!
 //! # Overview:
 //! ## Core types
@@ -63,7 +61,6 @@
 //!
 //! The graph generation and trace extraction steps are separated for conceptual simplicity, and in
 //! anticipation of stochastic methods for trace generation.
->>>>>>> cb5b1193
 
 mod output;
 
@@ -78,20 +75,11 @@
 
 use anyhow::Result;
 use clap::Parser;
-use k8s_openapi::api::apps::v1::Deployment;
-use k8s_openapi::apimachinery::pkg::api::resource::Quantity;
 use kube::api::DynamicObject;
 use petgraph::prelude::*;
 use rand::distributions::WeightedIndex;
 use rand::prelude::*;
-<<<<<<< HEAD
-use sk_core::jsonutils::{
-    ordered_eq,
-    ordered_hash,
-};
-=======
 use serde_json::json;
->>>>>>> cb5b1193
 use sk_core::k8s::GVK;
 use sk_store::{
     TraceEvent,
@@ -105,32 +93,21 @@
     display_walks_and_traces,
     export_graphviz,
     gen_trace_event,
-<<<<<<< HEAD
-    write_debug_info,
 };
 
-=======
-};
-
 use rand_distr::{Poisson, Distribution};
 
 /// The starting timestamp for the first [`TraceEvent`] in a generated [`Trace`].
->>>>>>> cb5b1193
 const BASE_TS: i64 = 1_728_334_068;
 
-const REPLICA_COUNT_CHANGE: i32 = 1;
-const REPLICA_COUNT_MIN: i32 = 0;
-const REPLICA_COUNT_MAX: i32 = i32::MAX;
-
-<<<<<<< HEAD
-const RESOURCE_SCALE_FACTOR: f64 = 2.0;
-const RESOURCE_SCALE_MIN: i64 = 1;
-=======
+const REPLICA_COUNT_MIN: u32 = u32::MAX;
+const REPLICA_COUNT_MAX: u32 = 0;
+const REPLICA_COUNT_CHANGE: u32 = 1;
+
 const DEFAULT_MEMORY_COUNT: i64 = 1;
 const MEMORY_REQUEST_MIN: i64 = 1;
 const MEMORY_REQUEST_MAX: i64 = i64::MAX;
 const MEMORY_REQUEST_SCALE: f64 = 2.0;
->>>>>>> cb5b1193
 
 const MCPU_DEFAULT_COUNT: i64 = 1000;
 const MCPU_REQUEST_MIN: i64 = 1;
@@ -145,6 +122,7 @@
 
 const SCALE_ACTION_PROBABILITY: f64 = 0.8;
 const CREATE_DELETE_ACTION_PROBABILITY: f64 = 0.1;
+const RESOURCE_ACTION_PROBABILITY: f64 = 0.1;
 
 
 // the clap crate allows us to define a CLI interface using a struct and some #[attributes]
@@ -159,12 +137,14 @@
     ///
     /// A graph is constructed so as to contain all `trace_length`-walks from the starting state,
     /// then we enumerate all such walks.
-    #[arg(short = 'l', long, value_parser = clap::value_parser!(u64).range(2..))]
+    #[arg(short = 'l', long, value_parser = clap::value_parser!(u64).range(3..))]
     trace_length: u64,
 
-    /// Path to input trace file (msgpack).
+    /// Number of candidate deployments
+    ///
+    /// These are generated as `dep-1`, `dep-2`, ... `dep-N`.
     #[arg(short, long)]
-    input_trace: PathBuf,
+    deployment_count: usize,
 
     /// Number of sample walks to generate (if not specified, generates all possible walks)
     #[arg(short, long)]
@@ -186,31 +166,14 @@
     display_walks: bool,
 }
 
-<<<<<<< HEAD
-#[derive(Clone, Hash, PartialEq, Eq, Debug)]
-enum ObjectAction {
-    Create,
-    Delete,
-}
-
-#[derive(Clone, Hash, PartialEq, Eq, Debug)]
-enum ActionType {
-=======
 //TODO: this code is pretty repetative is there any way to make a "scaling" trait or smth
 #[derive(Copy, Clone, Hash, PartialEq, Eq, Debug)]
 enum MemoryAction {
->>>>>>> cb5b1193
     Increase,
     Decrease,
-}
-
-<<<<<<< HEAD
-#[derive(Clone, Hash, PartialEq, Eq, Debug)]
-enum ResourceAction {
-    Request { resource: String, action: ActionType },
-    Limit { resource: String, action: ActionType },
-    Claim,
-=======
+    // TODO: Set?
+}
+
 #[derive(Copy, Clone, Hash, PartialEq, Eq, Debug)]
 enum GpuAction {
     Increase,
@@ -228,14 +191,10 @@
     Cpu(CpuAction),
     Memory(MemoryAction),
     Gpu(GpuAction),
->>>>>>> cb5b1193
-}
-
+}
+
+/// Actions which can be applied to a [`Deployment`].
 #[derive(Clone, Hash, PartialEq, Eq, Debug)]
-<<<<<<< HEAD
-enum ContainerAction {
-    Resource(ResourceAction),
-=======
 enum DeploymentAction {
     IncrementReplicas,
     DecrementReplicas,
@@ -245,34 +204,23 @@
         container_name: String,
         action: ResourceAction,
     },
->>>>>>> cb5b1193
-}
-
+}
+
+/// An action to be applied to a [`Node`] on one of its active [`Deployment`]s.
+///
+/// Not all cluster actions are necessarily valid, even if they have a valid name. For instance, we
+/// cannot delete a deployment that does not actively exist in the cluster.
 #[derive(Clone, Hash, PartialEq, Eq, Debug)]
-enum DeploymentAction {
-    ReplicaCount(ActionType),
-    Object(ObjectAction),
-    Container { name: String, action: ContainerAction },
+struct ClusterAction {
+    /// The unique name by which the target [`Deployment`] is identified in the
+    /// `candidate_deployments` map of [`ClusterGraph`].
+    target_name: String,
+    /// The [`Deployment`]-level action to perform on the target `Deployment`.
+    action_type: DeploymentAction,
 }
 
 //TODO: it really feels like we should be using newtypes here
 #[derive(Clone, Hash, PartialEq, Eq, Debug)]
-<<<<<<< HEAD
-struct ClusterAction {
-    deployment_name: String,
-    deployment_action: DeploymentAction,
-}
-
-
-#[derive(Clone, Debug)]
-struct Node {
-    deployments: BTreeMap<String, Deployment>,
-}
-
-impl std::hash::Hash for Node {
-    fn hash<H: std::hash::Hasher>(&self, state: &mut H) {
-        ordered_hash(&serde_json::to_value(&self.deployments).unwrap()).hash(state);
-=======
 struct Requests {
     memory_gb: i64, // TODO maybe we want float (or different units)
     gpu_count: i64,
@@ -295,18 +243,8 @@
             ResourceAction::Memory(memory_action) => self.memory_action(memory_action),
             ResourceAction::Gpu(gpu_action) => self.gpu_action(gpu_action),
         }
->>>>>>> cb5b1193
-    }
-}
-
-<<<<<<< HEAD
-impl PartialEq for Node {
-    fn eq(&self, other: &Self) -> bool {
-        ordered_eq(
-            &serde_json::to_value(&self.deployments).unwrap(),
-            &serde_json::to_value(&other.deployments).unwrap(),
-        )
-=======
+    }
+
     fn memory_scale(&self, scale: f64) -> Option<Self> {
         let new_memory = ((self.requests.memory_gb as f64) * scale) as i64;
 
@@ -318,19 +256,8 @@
         } else {
             None
         }
->>>>>>> cb5b1193
-    }
-}
-
-<<<<<<< HEAD
-impl Eq for Node {}
-
-fn dynamic_object_to_deployment(dynamic_object: &DynamicObject) -> Result<Deployment> {
-    let json = serde_json::to_value(dynamic_object).expect("All dynamic objects are serializable");
-    // TODO: check explicitly that this is a deployment
-    let deployment = serde_json::from_value(json)?;
-    Ok(deployment)
-=======
+    }
+
     fn cpu_scale(&self, scale: f64) -> Option<Self> {
         let new_cpu = ((self.requests.mili_cpu_count as f64) * scale) as i64;
 
@@ -391,81 +318,57 @@
             GpuAction::Increase => self.gpu_step(GPU_REQUEST_STEP),
         }
     }
->>>>>>> cb5b1193
-}
-
-fn deployment_to_dynamic_object(deployment: &Deployment) -> Result<DynamicObject> {
-    let json = serde_json::to_value(deployment).expect("All deployments are serializable");
-    let dynamic_object = serde_json::from_value(json).expect("DynamicObject should superset Deployment");
-    Ok(dynamic_object)
-}
-
-fn scale_quantity(quantity_str: &str, scale: f64) -> Option<String> {
-    // Parse number and suffix (e.g., "1048576" -> (1048576, ""))
-    let mut num_str = String::new();
-    let mut suffix = String::new();
-    let mut in_suffix = false;
-
-    for c in quantity_str.chars() {
-        if c.is_ascii_digit() || c == '.' {
-            if !in_suffix {
-                num_str.push(c);
-            } else {
-                return None; // Invalid format
-            }
-        } else {
-            in_suffix = true;
-            suffix.push(c);
-        }
-    }
-
-    // Parse the number
-    let num: f64 = num_str.parse().ok()?;
-    let scaled = (num * scale) as i64;
-
-    if scaled < RESOURCE_SCALE_MIN {
-        return None;
-    }
-
-<<<<<<< HEAD
-    // Format back with the same suffix
-    Some(format!("{}{}", scaled, suffix))
-}
-=======
+}
+
+/// The aspects of a Kubernetes deployment spec which we are considering in our generation.
+///
+/// We don't want to be lugging YAML around everywhere, especially when the graph gets very large.
+/// Defining our own representation also allows us to define exactly which fields we are
+/// considering, and how they change with respect to each [`DeploymentAction`].
+#[derive(Clone, Hash, PartialEq, Eq, Debug)]
+struct Deployment {
+    /// The name of the deployment, unique within the cluster (at least until namespace support is
+    /// added).
+    name: String,
+    /// The number of replicas of the deployment.
+    replica_count: u32,
+    containers: BTreeMap<String, Container>,
+}
+
+impl Deployment {
+    /// Creates a new deployment with a given name and replica count.
+    fn new(name: String, replica_count: u32, containers: BTreeMap<String, Container>) -> Self {
+        Self { name, replica_count, containers }
+    }
+
+    fn resource_action(&self, container_name: String, action: ResourceAction) -> Option<Self> {
+        let container = self.containers.get(&container_name)?.resource_action(action)?;
+
+        let mut next_state = self.clone();
+        next_state.containers.insert(container_name, container)?;
+        Some(next_state)
+    }
+
     fn replica_count_increment(&self, change: u32) -> Option<Self> {
         let new_count = self.replica_count.checked_add(change)?;
->>>>>>> cb5b1193
-
-impl Node {
-    fn new() -> Self {
-        Self { deployments: BTreeMap::new() }
-    }
-
-<<<<<<< HEAD
-    fn from_trace_store(trace_store: &TraceStore) -> (Vec<Self>, BTreeMap<String, Deployment>) {
-        let mut candidate_objects = BTreeMap::new();
-=======
+
+        if new_count <= REPLICA_COUNT_MIN {
+            Some(Self { replica_count: new_count, ..self.clone() })
+        } else {
+            None
+        }
+    }
+
     fn replica_count_decrement(&self, change: u32) -> Option<Self> {
         let new_count = self.replica_count.checked_sub(change)?;
->>>>>>> cb5b1193
-
-        let mut node = Node::new();
-        let mut nodes = Vec::new();
-
-<<<<<<< HEAD
-        for (event, _ts) in trace_store.iter() {
-            // TODO: add ts handling
-
-            for applied_obj in &event.applied_objs {
-                let name = applied_obj.metadata.name.as_ref().unwrap();
-
-                let deployment = dynamic_object_to_deployment(&applied_obj)
-                    .expect("All objects in imported trace should be deployments");
-                node.deployments.insert(name.clone(), deployment.clone());
-
-                if !candidate_objects.contains_key(name) {
-                    candidate_objects.insert(name.clone(), deployment.clone());
-=======
+
+        if REPLICA_COUNT_MAX < new_count {
+            Some(Self { replica_count: new_count, ..self.clone() })
+        } else {
+            None
+        }
+    }
+
     /// Converts this deployment to a [`DynamicObject`].
     ///
     /// A [`DynamicObject`] represents a Kubernetes deployment spec, what we've been lovingly
@@ -513,19 +416,12 @@
                             }}).collect::<Vec<_>>()
                         }
                     }
->>>>>>> cb5b1193
                 }
-            }
-
-<<<<<<< HEAD
-            for deleted_obj in &event.deleted_objs {
-                node.deployments.remove(deleted_obj.metadata.name.as_ref().unwrap());
-            }
-
-            nodes.push(node.clone());
-        }
-        (nodes, candidate_objects)
-=======
+            }),
+        }
+    }
+}
+
 /// A cluster state at an (unspecified) point in time. This tracks which of the candidate
 /// deployments are active and their state.
 #[derive(Clone, Hash, PartialEq, Eq, Debug)]
@@ -547,17 +443,22 @@
     /// This can be revised in future to, for instance, start at the end of an existing trace.
     fn new() -> Self {
         Self { deployments: BTreeMap::new(), timestamp: 0 }
->>>>>>> cb5b1193
-    }
-
-    fn create_deployment(&self, name: &str, candidate_deployment: &BTreeMap<String, Deployment>) -> Option<Self> {
-        let object = candidate_deployment.get(name)?;
+    }
+
+    /// Attempts to create a [`Deployment`] in this state.
+    ///
+    /// Returns [`None`] if the deployment already exists.
+    fn create_deployment(&self, name: &str, candidate_deployments: &BTreeMap<String, Deployment>) -> Option<Self> {
+        let deployment = candidate_deployments.get(name)?;
 
         let mut next_state = self.clone();
-        next_state.deployments.insert(name.to_string(), object.clone());
+        next_state.deployments.insert(name.to_string(), deployment.clone());
         Some(next_state)
     }
 
+    /// Attempts to delete a [`Deployment`] from this state.
+    ///
+    /// Returns [`None`] if the deployment does not exist.
     fn delete_deployment(&self, name: &str) -> Option<Self> {
         if self.deployments.contains_key(name) {
             let mut next_state = self.clone();
@@ -568,103 +469,47 @@
         }
     }
 
-    fn change_replica_count(&self, name: String, change: i32) -> Option<Self> {
-        let replicas = self
-            .deployments
-            .get(&name)?
-            .clone()
-            .spec
-            .as_mut()
-            .and_then(|s| s.replicas.as_mut())
-            .map(|r| *r)
-            .unwrap_or(1);
-
-        let new_replicas = replicas.checked_add(change)?;
-
-        if new_replicas < REPLICA_COUNT_MIN || new_replicas > REPLICA_COUNT_MAX {
-            return None;
-        }
-
-        let mut deployment = self.deployments.get(&name)?.clone();
-        deployment.spec.as_mut().expect("All deployments should have a spec").replicas = Some(new_replicas);
+    /// Attempts to increment the replica count of an active [`Deployment`] in this state.
+    ///
+    /// Returns [`None`] if the deployment does not exist.
+    fn increment_replica_count(&self, name: String) -> Option<Self> {
+        let incremented_deployment = self.deployments.get(&name)?.replica_count_increment(REPLICA_COUNT_CHANGE)?;
 
         let mut next_state = self.clone();
-        next_state.deployments.insert(name.clone(), deployment);
+        next_state.deployments.insert(name, incremented_deployment);
         Some(next_state)
     }
 
-<<<<<<< HEAD
-    fn resource_request(
-        &self,
-        deployment_name: String,
-        container_name: String,
-        action: ResourceAction,
-    ) -> Option<Self> {
-        let mut deployment = self.deployments.get(&deployment_name)?.clone();
-
-        let resources = deployment
-            .spec
-            .get_or_insert_with(Default::default)
-            .template
-            .spec
-            .get_or_insert_with(Default::default)
-            .containers
-            .iter_mut()
-            .find(|container| container.name == container_name)?
-            .resources
-            .get_or_insert_with(Default::default);
-
-        match action {
-            ResourceAction::Request { resource, action } => {
-                let requests = resources.requests.get_or_insert_with(BTreeMap::new);
-                if let Some(current) = requests.get(&resource) {
-                    let scale = match action {
-                        ActionType::Increase => RESOURCE_SCALE_FACTOR,
-                        ActionType::Decrease => 1.0 / RESOURCE_SCALE_FACTOR,
-                    };
-                    let new_value = scale_quantity(&current.0, scale)?;
-                    requests.insert(resource, Quantity(new_value));
-                }
-            },
-            ResourceAction::Limit { .. } => todo!(),
-            ResourceAction::Claim => todo!(),
-        }
-=======
+    /// Attempts to decrement the replica count of an active [`Deployment`] in this state.
+    ///
+    /// Returns [`None`] if the deployment does not exist.
+    fn decrement_replica_count(&self, name: String) -> Option<Self> {
+        let decremented_deployment = self.deployments.get(&name)?.replica_count_decrement(REPLICA_COUNT_CHANGE)?;
+
+        let mut next_state = self.clone();
+        next_state.deployments.insert(name, decremented_deployment);
+        Some(next_state)
+    }
+
     fn resource_action(&self, deployment_name: String, container_name: String, action: ResourceAction) -> Option<Self> {
         let modified_deployment = self
             .deployments
             .get(&deployment_name)?
             .resource_action(container_name, action)?;
->>>>>>> cb5b1193
 
         let mut next_state = self.clone();
-        next_state.deployments.insert(deployment_name, deployment);
+        next_state.deployments.insert(deployment_name, modified_deployment);
         Some(next_state)
     }
 
+    /// Attempts to perform a [`ClusterAction`] on this [`Node`] to obtain a next [`Node`].
+    ///
+    /// Returns [`None`] if the action is invalid.
     fn perform_action(
         &self,
-        ClusterAction { deployment_name, deployment_action: action_type }: ClusterAction,
+        ClusterAction { target_name: deployment_name, action_type }: ClusterAction,
         candidate_deployments: &BTreeMap<String, Deployment>,
     ) -> Option<Self> {
-<<<<<<< HEAD
-        match action_type {
-            DeploymentAction::ReplicaCount(ActionType::Increase) => {
-                self.change_replica_count(deployment_name, REPLICA_COUNT_CHANGE)
-            },
-            DeploymentAction::ReplicaCount(ActionType::Decrease) => {
-                self.change_replica_count(deployment_name, -REPLICA_COUNT_CHANGE)
-            },
-            DeploymentAction::Object(ObjectAction::Create) => {
-                self.create_deployment(&deployment_name, candidate_deployments)
-            },
-            DeploymentAction::Object(ObjectAction::Delete) => self.delete_deployment(&deployment_name),
-            DeploymentAction::Container { name: container_name, action } => match action {
-                ContainerAction::Resource(resource_action) => {
-                    self.resource_request(deployment_name, container_name, resource_action)
-                },
-            },
-=======
         let new_node = match action_type {
             DeploymentAction::IncrementReplicas => self.increment_replica_count(deployment_name),
             DeploymentAction::DecrementReplicas => self.decrement_replica_count(deployment_name),
@@ -679,10 +524,13 @@
             Some(new_node)
         } else {
             None
->>>>>>> cb5b1193
-        }
-    }
-
+        }
+    }
+
+    /// Enumerates at least all possible `ClusterAction` instances.
+    ///
+    /// Not all returned cluster actions are necessarily valid. [`Node::valid_action_states`] will
+    /// filter out all cluster actions which produce invalid `None` next states.
     fn enumerate_actions(&self, candidate_deployments: &BTreeMap<String, Deployment>) -> Vec<ClusterAction> {
         let mut actions = Vec::new();
 
@@ -692,57 +540,29 @@
             if self.deployments.contains_key(name) {
                 // already created, so we can delete
                 actions.push(ClusterAction {
-                    deployment_name: name.clone(),
-                    deployment_action: DeploymentAction::Object(ObjectAction::Delete),
+                    target_name: name.clone(),
+                    action_type: DeploymentAction::DeleteDeployment,
                 });
             } else {
                 // not already created, so we can create
                 actions.push(ClusterAction {
-                    deployment_name: name.clone(),
-                    deployment_action: DeploymentAction::Object(ObjectAction::Create),
+                    target_name: name.clone(),
+                    action_type: DeploymentAction::CreateDeployment,
                 });
             }
         }
 
         // across all active deployments, we can try to increment/decrement, saving bounds checks for later
-        for deployment in self.deployments.values() {
-            let Some(deployment_name) = deployment.metadata.name.clone() else {
-                continue;
-            };
-
+        for (name, deployment) in self.deployments.iter() {
             actions.push(ClusterAction {
-                deployment_name: deployment_name.clone(),
-                deployment_action: DeploymentAction::ReplicaCount(ActionType::Increase),
+                target_name: name.clone(),
+                action_type: DeploymentAction::IncrementReplicas,
             });
             actions.push(ClusterAction {
-                deployment_name: deployment_name.clone(),
-                deployment_action: DeploymentAction::ReplicaCount(ActionType::Decrease),
+                target_name: name.clone(),
+                action_type: DeploymentAction::DecrementReplicas,
             });
 
-<<<<<<< HEAD
-            deployment
-                .spec
-                .as_ref()
-                .and_then(|s| s.template.spec.as_ref())
-                .map(|s| &s.containers)
-                .into_iter()
-                .flatten()
-                .flat_map(|container| {
-                    itertools::iproduct!([ActionType::Increase, ActionType::Decrease], ["memory", "cpu"]).map(
-                        |(action, resource)| ClusterAction {
-                            deployment_name: deployment_name.clone(),
-                            deployment_action: DeploymentAction::Container {
-                                name: container.name.clone(),
-                                action: ContainerAction::Resource(ResourceAction::Request {
-                                    resource: resource.to_string(),
-                                    action,
-                                }),
-                            },
-                        },
-                    )
-                })
-                .for_each(|action| actions.push(action));
-=======
             //TODO: make this less repetative
             for container_name in deployment.containers.keys() {
                 for memory_action in [MemoryAction::Decrease, MemoryAction::Increase] {
@@ -775,12 +595,13 @@
                     });
                 }
             }
->>>>>>> cb5b1193
         }
 
         actions
     }
 
+    /// Attempts all possible actions, returning a list of `(action, next_state)` pairs
+    /// corresponding to each action which produces a valid next state.
     fn valid_action_states(&self, candidate_deployments: &BTreeMap<String, Deployment>) -> Vec<(ClusterAction, Self)> {
         self.enumerate_actions(candidate_deployments)
             .into_iter()
@@ -792,20 +613,43 @@
     }
 }
 
+/// A directed transition between two [`Node`]s in the cluster.
+///
+/// It contains a [`ClusterAction`], the internal representation of the action, and stores the
+/// corresponding [`TraceEvent`].
 #[derive(Debug, Clone)]
 struct Edge {
+    /// The internal (condensed) representation of the action.
     action: ClusterAction,
+    /// The corresponding `TraceEvent` in a trace consumable by simkube.
+    ///
+    /// Storing this on the `Edge` lets us avoid the need to recompute the event on every walk which
+    /// traverses this edge.
     trace_event: TraceEvent,
 }
 
+/// A walk is a sequence of (incoming edge, node) pairs.
+/// The first node has no incoming edge.
 type Walk = Vec<(Option<Edge>, Node)>;
 
+/// A graph of cluster states in which [`Walk`]s map 1:1 with [`Trace`]s.
 struct ClusterGraph {
+    /// A map of unique deployment names to [`Deployment`] configurations.
+    ///
+    /// Each [`Deployment`] in this map represents the initial state of each deployment when
+    /// initialized by a `CreateDeployment`.
     candidate_deployments: BTreeMap<String, Deployment>,
+    /// The graph itself.
+    ///
+    /// Each [`Node`] is a cluster state and each [`Edge`] corresponds to a call to the Kubernetes
+    /// API.
     graph: DiGraph<Node, Edge>,
 }
 
 impl ClusterGraph {
+    /// Construct a new graph starting from a given (presently hard-coded) starting state.
+    /// This is achieved via a search over all state reachable within `trace_length` actions from
+    /// the starting state.
     fn new(candidate_deployments: BTreeMap<String, Deployment>, starting_state: Vec<Node>, trace_length: u64) -> Self {
         let mut cluster_graph = Self { candidate_deployments, graph: DiGraph::new() };
 
@@ -863,8 +707,13 @@
         cluster_graph
     }
 
+    /// Generate all walks of `trace_length` starting from the first node in the graph.
+    ///
+    /// Returns a list of [`Walk`]s, where each is a list of `(incoming edge, node)` pairs.
+    /// The first node of each walk, and thus the first pair, has no incoming edge, but all
+    /// remaining pairs contain `Some` edge.
     fn generate_walks(&self, trace_length: u64) -> Vec<Walk> {
-        let start_nodes: Vec<NodeIndex> = self.graph.node_indices().take(1).collect();
+        let start_nodes: Vec<NodeIndex> = self.graph.node_indices().collect();
         let mut all_walks = Vec::new();
 
         // We use a depth-first search because eventually we may want to use stochastic methods which do not
@@ -893,6 +742,8 @@
         all_walks
     }
 
+    /// Perform a depth-first search over all walks of length `walk_length` starting from
+    /// `current_node`.
     fn dfs_walks(&self, current_node: NodeIndex, walk_length: u64) -> Vec<Vec<NodeIndex>> {
         let mut walks = Vec::new();
 
@@ -902,6 +753,7 @@
         walks
     }
 
+    /// Recursive helper for [`Self::dfs_walks`].
     fn dfs_walks_helper(
         &self,
         current_node: NodeIndex,
@@ -921,6 +773,7 @@
         }
     }
 
+    /// Output a graphviz representation of the graph.
     fn to_graphviz(&self) -> String {
         let mut dot = String::new();
         writeln!(&mut dot, "digraph ClusterGraph {{").unwrap();
@@ -933,29 +786,7 @@
             let label = node
                 .deployments
                 .iter()
-                .map(|(name, dep)| {
-                    let replicas = dep.spec.as_ref().and_then(|s| s.replicas.as_ref()).unwrap_or(&1);
-
-                    let resources = dep
-                        .spec
-                        .as_ref()
-                        .and_then(|s| s.template.spec.as_ref())
-                        .and_then(|s| s.containers.first())
-                        .and_then(|c| c.resources.as_ref())
-                        .map(|r| {
-                            let requests = r
-                                .requests
-                                .as_ref()
-                                .map(|reqs| {
-                                    reqs.iter().map(|(k, v)| format!("{}={}", k, v.0)).collect::<Vec<_>>().join(",")
-                                })
-                                .unwrap_or_default();
-                            format!(" [{}]", requests)
-                        })
-                        .unwrap_or_default();
-
-                    format!("{}: {}{}", name, replicas, resources)
-                })
+                .map(|(name, dep)| format!("{}: {}", name, dep.replica_count))
                 .collect::<Vec<_>>()
                 .join("\\n");
             writeln!(&mut dot, "  {} [label=\"{}\"];", node_index.index(), label).unwrap();
@@ -969,7 +800,7 @@
                 edge.source().index(),
                 edge.target().index(),
                 format!("{:?}", action),
-                action.deployment_name.replace('"', "\\\"") // Escape any quotes in the name
+                action.target_name.replace('"', "\\\"") // Escape any quotes in the name
             )
             .unwrap();
         }
@@ -978,6 +809,7 @@
         dot
     }
 
+    /// Generate n walks of length `walk_length` using weighted sampling.
     fn walks_with_sampling(&self, start_node: NodeIndex, walk_length: u64, num_samples: usize) -> Vec<Vec<NodeIndex>> {
         let mut rng = thread_rng();
         let mut samples = Vec::new();
@@ -996,18 +828,14 @@
                     .iter()
                     .map(|&n| {
                         let edge = self.graph.edge_weight(self.graph.find_edge(current_node, n).unwrap()).unwrap();
-                        match edge.action.deployment_action {
-                            DeploymentAction::ReplicaCount(_) | DeploymentAction::Container { .. } => {
+                        match edge.action.action_type {
+                            DeploymentAction::IncrementReplicas | DeploymentAction::DecrementReplicas => {
                                 SCALE_ACTION_PROBABILITY
                             },
-<<<<<<< HEAD
-                            DeploymentAction::Object(_) => CREATE_DELETE_ACTION_PROBABILITY,
-=======
                             DeploymentAction::CreateDeployment | DeploymentAction::DeleteDeployment => {
                                 CREATE_DELETE_ACTION_PROBABILITY
                             },
                             DeploymentAction::ResourceAction { .. } => RESOURCE_ACTION_PROBABILITY,
->>>>>>> cb5b1193
                         }
                     })
                     .collect();
@@ -1025,6 +853,7 @@
         samples
     }
 
+    /// Generate n walks of length `trace_length` using weighted sampling.
     fn generate_n_walks_with_sampling(&self, trace_length: u64, num_samples: usize) -> Vec<Walk> {
         let walk_start_node = self.graph.node_indices().next().unwrap();
         let sampled_walks = self.walks_with_sampling(walk_start_node, trace_length, num_samples);
@@ -1052,8 +881,6 @@
     }
 }
 
-<<<<<<< HEAD
-=======
 
 /// Generates `num_deployments` candidate deployments with names `dep-1`, `dep-2`, ..., `dep-n`.
 fn generate_candidate_deployments(num_deployments: usize) -> BTreeMap<String, Deployment> {
@@ -1078,15 +905,11 @@
         .collect()
 }
 
->>>>>>> cb5b1193
 fn main() -> Result<()> {
     let cli = Cli::parse();
 
-    let input_trace_data: Vec<u8> = std::fs::read(&cli.input_trace)?;
-
-<<<<<<< HEAD
-    let trace = TraceStore::import(input_trace_data, &None)?;
-=======
+    let candidate_deployments = generate_candidate_deployments(cli.deployment_count);
+
     // Hard-code the nodes resulting from an input trace at least until we have the capability to parse
     // out a real trace
     let target_name = candidate_deployments
@@ -1094,16 +917,17 @@
         .next()
         .expect("candidate_deployments should not be empty")
         .clone();
->>>>>>> cb5b1193
-
-    let (nodes, candidate_deployments) = Node::from_trace_store(&trace);
-
+
+    let a = Node::new();
+    let b = a.create_deployment(&target_name, &candidate_deployments).unwrap();
+    let c = b.increment_replica_count(target_name.clone()).unwrap();
+    let d = c.decrement_replica_count(target_name.clone()).unwrap();
+
+    let starting_state = vec![a, b, c, d];
 
     // Construct the graph by searching all valid sequences of `trace_length`-1 actions from the
     // starting state for a total of `trace_length` nodes.
-    let starting_state = vec![nodes[nodes.len() - 1].clone()];
-    // let starting_state = nodes[..1].to_vec();
-    let graph = ClusterGraph::new(candidate_deployments.clone(), starting_state, cli.trace_length);
+    let graph = ClusterGraph::new(candidate_deployments, starting_state, cli.trace_length);
 
     // if the user provided a path for us to save the graphviz representation, do so
     if let Some(graph_output_file) = &cli.graph_output_file {
@@ -1120,10 +944,6 @@
 
         let traces: Vec<TraceStore> = walks.iter().map(tracestore_from_walk).collect();
 
-
-        if let Some(output_dir) = &cli.traces_output_dir {
-            write_debug_info(&candidate_deployments, &nodes, output_dir)?;
-        }
         display_walks_and_traces(&walks, &traces, &cli)?;
     }
 
@@ -1159,4 +979,52 @@
     }
 
     trace_store
+}
+
+fn deployment_to_dynamic_object(deployment: &Deployment) -> Result<DynamicObject> {
+    Ok(DynamicObject {
+        metadata: kube::api::ObjectMeta {
+            namespace: Some("default".to_string()),
+            name: Some(deployment.name.clone()),
+            ..Default::default()
+        },
+        types: Some(kube::api::TypeMeta {
+            kind: "Deployment".to_string(),
+            api_version: "apps/v1".to_string(),
+        }),
+        data: json!({
+            "apiVersion": "apps/v1",
+            "kind": "Deployment",
+            "spec": {
+                "replicas": deployment.replica_count,
+                "selector": {
+                    "matchLabels": {
+                        "app": deployment.name
+                    }
+                },
+                "template": {
+                    "metadata": {
+                        "labels": {
+                            "app": deployment.name
+                        }
+                    },
+                    "spec": {
+                        "containers": deployment.containers.iter().map(|(_name, c)| {json! {
+                            {
+                                "name": c.name,
+                                "image": c.image,
+                                "limits": {
+                                    GPU_MODEL_STRING: format!("{}", c.requests.gpu_count)
+                                },
+                                "requests": {
+                                    "memory": c.memory_display(),
+                                    "cpu": c.cpu_display(),
+                                },
+                            }
+                        }}).collect::<Vec<_>>()
+                    }
+                }
+            }
+        }),
+    })
 }